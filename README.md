# Robbbo-T — ASI-T (Aerospace Super-Intelligence Transformers)

**Repository Slug:** `robbbo-t-asi-t-transition`
**Vision:** Aerospace Super-Intelligence Transformers enabling a Sustainable Industry Transition (ASI-T).

This repository is a **full-stack platform** and **engineering portfolio** for the ASI-T initiative, organized under a strict **Top Final Algorithm (TFA)** architecture with a **quantum–classical bridge**—now arranged in a deterministic **00-01-02 cascade** so humans and automation agents stay perfectly in sync.

---

## Contents

* [0. Defense Principle](#0-defense-principle)
* [Audience baselines](#audience-baselines)
* [Quickstart](#quickstart)
* [1. What This Is](#1--what-this-is)
* [2. Architecture at a Glance](#2--architecture-at-a-glance)

  * [2.1 TFA Layers](#21-tfa-layers)
  * [2.2 Quantum–Classical Bridge](#22-quantumclassical-bridge)
  * [2.3 MAP/MAL](#23-mapmal-master-application-program--main-application-layer)
* [3. Domains (15) & Structure](#3--domains-15--structure)

  * [Domains → TFA (Safe)](#domains--tfa-safe-fix-titles-keep-current-paths)
  * [Canonical Names](#canonical-names)
* [gATA Integration Map](#gata-integration-map-across-asi-t-domains)

  * [ATA Chapter Extensions](#ata-chapter-extensions-gata-alignment)
* [4. AQUA-OS Applications](#4--aqua-os-applications)
* [5. Program-Scale Use Cases](#5--program-scale-use-cases)
* [6. Why This Hosts New Programs](#6--why-this-is-a-host-platform-for-new-programs)
* [7. Repo Structure (Cascade-Ordered)](#7--repo-structure-cascade-ordered)

  * [7.1 Docs Structure](#71--docs-structure)
* [8. Getting Started](#8--getting-started)
* [9. CI/CD & Quality Gates](#9--cicd--quality-gates)
* [10. Roadmap](#10--roadmap)
* [11. Contributing & Governance](#11--contributing--governance)
* [12. License & Quick Links](#12--license--quick-links)
* [13. Automation Contract (Cascade Rules)](#13--automation-contract-cascade-rules)

  * [13.1 Canonical Roots](#131-canonical-roots)
  * [13.2 Path Grammar](#132-path-grammar-deterministic)
  * [13.3 Mandatory Leaf Metadata](#133-mandatory-leaf-metadata)
  * [13.4 Required Leaf Files](#134-required-leaf-files-by-tfa-layer)
  * [13.5 Commit/PR Signaling](#135-commitpr-signaling-labels--titles)
  * [13.6 CI: Guards & Cascades](#136-ci-guards--cascades)
  * [13.7 Deterministic IDs](#137-deterministic-ids-for-agents)
  * [13.8 Cascade Semantics](#138-cascade-semantics)
  * [13.9 Error Messaging](#139-error-messaging-humanbot-friendly)
* [Master’s Project Integration](#-masters-project-integration)

---

# 0. 🛡️ Defense Principle — International Declaration of Intent

**Universal Empathy & Ethics in Flight Machines** is the primary defense application of ASI-T.
This declaration sets binding design and operational obligations for any autonomous or semi-autonomous flight system developed, integrated, tested, or deployed under ASI-T.

## Intent

We commit to systems that **prioritize human dignity, non-harm, transparency, and accountability**. Autonomy is permitted only where these conditions are **technically enforced, continuously verified, and auditable**.

## Scope

Applies to: all DEFENSE programs, subsystems, software, models, datasets, and operations across AIR / SPACE / GROUND / CROSS segments, including upgrades and derivatives.

## Technical Obligations (MUST)

* **Human-on-the-loop:** A qualified human operator SHALL retain real-time veto authority over any actuation capable of affecting life, safety, or critical infrastructure.
* **Non-harm constraints:** Pre-action constraints SHALL forbid targeting of persons and enforce de-escalation unless a formally authorized, auditable exception is invoked.
* **Transparency:** Every decision affecting safety SHALL be accompanied by an explanation artifact generated **before** or **at** actuation time.
* **Data minimization & privacy:** Collection and processing SHALL be strictly purpose-bound and proportional to the safety objective.

## Mandatory Software Component

* **Empathy & Ethics Module (EEM):** All autonomy loops SHALL include an EEM checkpoint:
  `perception → planning → EEM.check + EEM.explain → operator confirm → actuation`

  * If **EEM.check** fails, the system SHALL execute an approved **de-escalation plan** (e.g., safe-hover/loiter-handoff/abort-RTB).
  * Actuation SHALL NOT proceed without operator confirmation where required by policy.

## Verification & Evidence (QS/UTCS)

All safety-relevant actions SHALL produce immutable provenance anchored via **QS/UTCS**, including at minimum:

* `policy_hash`, `policy_profile`
* `model_sha`, `data_manifest`
* `decision_record`, `xai_blob_hash`
* `operator_id`, `approval_token`, `timestamp`

Absence or corruption of required evidence SHALL block deployment and trigger incident handling.

## Interoperability & Law

Policies and constraints SHALL be expressed as **policies-as-code** mappable to international humanitarian law, rules of engagement, civil aviation safety norms, and applicable export controls. Cross-agency audits are **authorized and expected**.

## Governance & Accountability

* **Profile binding:** All DEFENSE programs MUST bind to **ASI-T Universal Empathy v1** (or successor), referenced in each system’s `meta.yaml`.
* **Change control:** Any change to models, policies, or EEM code requires dual approval (engineering + ethics authority) and regenerates the QS/UTCS evidence chain.
* **Continuous red-teaming:** Adversarial, bias, and escalation tests SHALL run on a defined cadence; findings MUST be remediated before release.

## Non-Compliance & Safe-Fail

If EEM is missing, degraded, or policy binding is invalid, the system SHALL:

1. Inhibit actuation,
2. Enter a pre-approved safe state, and
3. Emit a QS/UTCS incident record for investigation.

---

**Implementation note:** All DEFENSE programs **must** call **MAL-EEM** hooks before actuation and **anchor evidence via QS/UTCS**. This declaration is actionable by CI/CD gates, runtime guards, and independent audit.

---

## Audience baselines

* Developers & SRE → `02-00-PORTFOLIO-ENTANGLEMENT/portfolio/platform/`
* Domain Experts → `02-00-PORTFOLIO-ENTANGLEMENT/portfolio/2-DOMAINS-LEVELS/` and `02-00-PORTFOLIO-ENTANGLEMENT/portfolio/1-CAX-METHODOLOGY/`
* Governance/Auditors → `00-00-ASI-T-GENESIS/00-STRATEGY/` and `02-00-PORTFOLIO-ENTANGLEMENT/portfolio/7-GOVERNANCE/`

---

## Quickstart

```bash
make print-vars
make validate
```

---

## 1. 🚀 What This Is

This repository is the canonical map of **Amedeo Pelliccia’s** professional portfolio. It is a **host platform** to develop, certify, and operate complex aerospace programs. It unifies **15 engineering domains** under a strict **TFA** architecture, features a production-ready **quantum–classical bridge**, and delivers **templates, validators, services, and CI/CD pipelines** for deterministic, auditable, drift-free development.

---

## 2. 🏗️ Architecture at a Glance

A modular, service-oriented architecture for safety, traceability, and scalability.

### 2.1 TFA Layers

Every domain follows deterministic traceability. See **`_LLC-HIERARCHY.md`** inside each domain capsule.

| Code                       | Meaning                   | Group      | Core Function                                   |
| -------------------------- | ------------------------- | ---------- | ----------------------------------------------- |
| **SI / DI**                | System / Domain Interface | SYSTEMS    | Orchestration, API contracts, domain boundaries |
| **SE**                     | Station Envelope          | STATIONS   | Safe operating limits for environments          |
| **CV / CE / CC / CI / CP** | Component Hierarchy       | COMPONENTS | Digital thread for HW/SW configuration          |
| **CB**                     | Classical Bit             | BITS       | Deterministic classical computation & solvers   |
| **QB**                     | Qubit                     | QUBITS     | Quantum algorithms (QUBO/Ising) & strategies    |
| **UE**                     | Unit Element              | ELEMENTS   | Reusable atomic functions (drivers, utilities)  |
| **FE**                     | Federation Entanglement   | ELEMENTS   | Multi-agent/multi-domain coordination           |
| **FWD**                    | Forward/Waves Dynamics    | WAVES      | Predictive modeling, simulation, nowcasting     |
| **QS**                     | Quantum State             | STATES     | Immutable, signed evidence & provenance         |

### 2.2 Quantum–Classical Bridge

Structured hybrid flow: **CB → QB → UE/FE → FWD → QS**.
See: `02-00-PORTFOLIO-ENTANGLEMENT/docs/architecture/quantum-classical-bridge.md`.

### 2.3 MAP/MAL (Master Application Program / Main Application Layer)

* **MAP (Vertical):** per-domain master program with stable API (e.g., `MAP-AAA` for aerodynamics).
  **MAP process:** TFA domain → **ATA/SNS** chapters → **regulatory annexes** (Annex 16/S1000D, etc.).
* **MAL (Horizontal):** reusable services (e.g., `MAL-CB`, `MAL-QB`, `MAL-QS`, **`MAL-EEM`**).
  **CAx → LLC bridge** and **gICD triad** = **ICN** (interfaces), **PBS** (product tree), **IBS** (illustrated breakdown).

**EEM attachment (DEFENSE):**
All MAPs that can actuate must expose:

* `pre_actuation(context, intended_action)` → calls `MAL-EEM.check + explain`; block/de-escalate on violation.
* `post_explain(xai_blob)` → persist XAI; QS anchor `{policy_hash, model_sha, xai_blob_hash, operator_id, timestamp}`.

---

## 3. 🎛️ Domains (15) & Structure

Browse under: `02-00-PORTFOLIO-ENTANGLEMENT/portfolio/2-DOMAINS-LEVELS/`.

### Domains → TFA (Safe: fix titles, keep current paths)

| Code | Domain Name & Link to TFA Structure                 |
| :--- | :-------------------------------------------------- |
| AAA  | `AAA-AERODYNAMICS-AND-AIRFRAMES-ARCHITECTURES/TFA/` |
| AAP  | `AAP-AIRPORTS-PLATFORMS-AND-HYDROGEN-ENABLERS/TFA/` |
| CCC  | `CCC-COCKPIT-CABIN-AND-CARGO/TFA/`                  |
| CQH  | `CQH-CRYOGENICS-QUANTUM-AND-H2/TFA/`                |
| DDD  | `DDD-DIGITAL-AND-DATA-DEFENSE/TFA/`                 |
| EDI  | `EDI-ELECTRONICS-AND-DIGITAL-INSTRUMENTS/TFA/`      |
| EEE  | `EEE-ECOLOGY-EFFICIENCY-AND-ELECTRIFICATION/TFA/`   |
| EER  | `EER-ENVIRONMENTAL-EMISSIONS-AND-REMEDIATION/TFA/`  |
| IIF  | `IIF-INDUSTRIAL-INFRASTRUCTURE-AND-FACILITIES/TFA/` |
| IIS  | `IIS-INTEGRATED-INTELLIGENCE-AND-SOFTWARE/TFA/`     |
| LCC  | `LCC-LINKAGES-CONTROL-AND-COMMUNICATIONS/TFA/`      |
| LIB  | `LIB-LOGISTICS-INVENTORY-AND-BLOCKCHAIN/TFA/`       |
| MMM  | `MMM-MECHANICS-MATERIALS-AND-MANUFACTURING/TFA/`    |
| OOO  | `OOO-OS-ONTOLOGIES-AND-OFFICE-INTERFACES/TFA/`      |
| PPP  | `PPP-PROPULSION-AND-FUEL-SYSTEMS/TFA/`              |

### Canonical Names

`AAA-AERODYNAMICS-AND-AIRFRAMES-ARCHITECTURES/`, `AAP-AIRPORTS-PLATFORMS-AND-HYDROGEN-ENABLERS/`, …, `PPP-PROPULSION-AND-FUEL-SYSTEMS/`.

---

# gATA · Integration Map across ASI-T Domains

## Domains → Sustainability Focus

| Code | Focus                                          |
| :--- | :--------------------------------------------- |
| AAA  | Lightweight, recyclable airframe materials     |
| AAP  | Green ground support & hydrogen refueling      |
| CCC  | Eco-friendly cabins & waste management         |
| CQH  | Hydrogen systems & quantum optimization        |
| DDD  | Sustainable data governance & integrity        |
| EDI  | Energy-efficient avionics & sensors            |
| EEE  | All-electric aircraft systems                  |
| EER  | Environmental compliance & emissions reduction |
| IIF  | Sustainable manufacturing & facilities         |
| IIS  | AI-optimized eco-operations                    |
| LCC  | Green flight ops & communications              |
| LIB  | Sustainable supply chain management            |
| MMM  | Efficient mechanical systems                   |
| OOO  | Green governance & semantic frameworks         |
| PPP  | Clean propulsion technologies                  |

### ATA Chapter Extensions (gATA Alignment)

* **ATA 70–79 (Propulsion):** hybrid-electric, hydrogen, SAF
* **ATA 50–59 (Structures):** lightweight materials, circularity, recyclability
* **ATA 20–49 (Systems):** energy efficiency, environmental monitoring, eco-modes
* **ICAO Annex 16:** noise, emissions, CO₂ compliance

---

## 4. 🌐 AQUA-OS Applications

* **Predictive Route Optimizer (PRO)** — *Implemented*
  Ten-minute loop optimization using live wx, performance, and hybrid QB/CB solvers.
  See: `services/aqua-os-pro/`, `schemas/route_optimization.json`, `core/aqua_pro_orchestrator.py`, `validation/aqua_pro_validator.py`.

* **UTCS Anchor Service** — *Implemented*
  CI-prepares / multisig-approves; anchors DET evidence.
  See: `02-00-PORTFOLIO-ENTANGLEMENT/portfolio/6-UTCS-BLOCKCHAIN/`.

* **CaaS (Certification as a Service)** — *Planned*
  Evidence assembly (e.g., DO-178C) by tracing UTCS links from requirements to telemetry.
  See: `02-00-PORTFOLIO-ENTANGLEMENT/portfolio/1-CAX-METHODOLOGY/CAC-COMPLIANCE-SAFETY-CODE/safety-automation.md`.

---

## 5. 🚀 Program-Scale Use Cases

* **AMPEL360 BWB-Q100** — Advanced Blended Wing Body (AIR)
* **GAIA Quantum SAT** — Space constellation with quantum links (SPACE)
* **Diagnostics & MRO Robbbo-t** — Robotic maintenance (GROUND)
* **EEM-Defense Core** — Universal Empathy & Ethics in Flight Machines (DEFENSE)
  Mission: enforce non-harm, dignity, transparency, human-on-the-loop, QS/UTCS provenance.
  Artifacts: `eem-contract.json`, `eem-policy.yaml`, validators, QS proofs.
* **H2-CORRIDOR-X** — Cross-sector hydrogen corridor (CROSS)

---

## 6. 🧠 Why This Is a Host Platform for New Programs

* **Deterministic Structure:** uniform `TFA/` trees across 15 domains
* **Hybrid Compute Built-in:** CB/QB (optimization), FE (coordination), FWD (nowcasts), QS (audit-grade states)
* **Digital Thread:** OPTIMO-DT coherence across AIR / SPACE / GROUND / DEFENSE / CROSS
* **Compliance-as-Code:** CI enforcement of structure & lexicon
* **Immutable Provenance:** optional UTCS anchoring
* **Rapid Composition:** MAP/MAL pattern for program assembly
* **Ecosystem Scalability:** shared contracts in `schemas/`

---

## 7. 📂 Repo Structure (Cascade-Ordered)

* **`00-00-ASI-T-GENESIS/`** — *Strategy & Foundations*

  * `00-STRATEGY/` — vision, governance, roadmaps, dashboards
  * `01-FRAMEWORKS/` — AQUA, TFA, MAP/MAL, gICD (ICN/PBS/IBS)
  * `02-COMPLIANCE/` — Annex 16, ATA/SNS crosswalks, S1000D, DO-330
  * `03-DOCS/` — high-level docs index (links into working docs)

* **`01-00-USE-CASES-ENABLED/`** — *Programs by segment*

  * `AIR/`, `SPACE/`, `GROUND/`, `DEFENSE/`, `CROSS/`
  * `DEFENSE/EEM-Defense-Core/` — main defense program (EEM)
  * `programs-index.md`

* **`02-00-PORTFOLIO-ENTANGLEMENT/`** — *Engineering Host Platform*

  * `portfolio/` — platform, CAx, 15 TFA domains, governance, UTCS, resources
  * `docs/` — architecture, bridges (MAP/MAL), gICD specs, schemas
  * `services/` — AQUA-OS microservices

### 7.1 📚 Docs Structure

```
02-00-PORTFOLIO-ENTANGLEMENT/docs/
├─ index.md
├─ architecture/
│  ├─ tfa-overview.md
│  ├─ quantum-classical-bridge.md
│  ├─ map-mal-pattern.md
│  └─ reference-models.md
├─ domains/
│  ├─ domains-index.md
│  ├─ AAA-aerodynamics.md
│  └─ … one per domain …
├─ bridges/
│  ├─ map-process.md              # TFA ↔ ATA/SNS ↔ regulation annex
│  ├─ mal-bridge.md               # CAx → LLC + gICD triad
│  ├─ gICD/
│  │  ├─ icn-spec.md
│  │  ├─ pbs-spec.md
│  │  └─ ibs-spec.md
│  └─ schemas/
│     ├─ icn.schema.json
│     ├─ pbs.schema.json
│     ├─ ibs.schema.json
│     └─ meta.schema.json         # leaf meta schema (see §13.3)
├─ compliance/
│  ├─ icao-annex-16.md
│  ├─ ata-sns-crosswalk.md
│  ├─ s1000d-guidance.md
│  └─ do330-tool-qualification.md
├─ programs/
│  ├─ programs-index.md
│  ├─ ampel360-bwb-q100.md
│  └─ eem-defense-core.md
└─ glossary.md
```

**Key pointers**

* MAP process: `docs/bridges/map-process.md`
* MAL bridge: `docs/bridges/mal-bridge.md` (gICD triad: ICN/PBS/IBS)
* Quantum–Classical Bridge: `docs/architecture/quantum-classical-bridge.md`
* Compliance crosswalks: `docs/compliance/ata-sns-crosswalk.md`, `docs/compliance/icao-annex-16.md`
* Domains & Programs indices: `docs/domains/domains-index.md`, `docs/programs/programs-index.md`
* Glossary: `docs/glossary.md`

---

## 8. 💻 Getting Started

```bash
# 1) Scaffold missing TFA trees and bridge buckets (idempotent)
make scaffold

# 2) Validate structure, quantum layers, and lexicon
make check
```

Run the PRO orchestrator (demo):

```bash
python3 services/aqua-os-pro/core/aqua_pro_orchestrator.py
```

Validate system coverage:

```bash
python3 services/aqua-os-pro/validation/aqua_pro_validator.py
```

---

## 9. 🔍 CI/CD & Quality Gates

* **TFA Structure Validator:** `.github/workflows/tfa_structure_validator.yml`
* **Quantum Layers Check:** `.github/workflows/quantum-layers-check.yml`
* **Lexicon Guard:** `.github/workflows/lexicon-guard.yml`
* **UTCS Anchor:** `.github/workflows/anchor_utcs.yml`
* **Path/Meta/Ethics Guards:** see §13.6 for `path-guard.yml`, `meta-validate.yml`, `ethics-guard.yml`, `provenance-guard.yml`.

**Automation Contract Enforcement (Section 13):**
* **Path Guard:** `./.github/workflows/path-guard.yml` — Enforces TFA path grammar and case rules
* **Meta Validate:** `./.github/workflows/meta-validate.yml` — Validates meta.yaml against JSON schema
* **Leaf Files:** `./.github/workflows/leaf-files.yml` — Ensures required files per TFA layer

---

## 10. 📈 Roadmap

| Phase | Milestone                       | ETA        |
| ----- | ------------------------------- | ---------- |
| v2.2  | UTCS Smart Contracts (Alpha)    | Q4 2025    |
| v2.5  | CAI/IIS AGI Modules Integration | Mid 2026   |
| v3.0  | OPTIMO-DT ↔ Digital Twin Sync   | Early 2027 |
| v4.0  | Quantum Extension (QS Full)     | 2028       |

See: `00-00-ASI-T-GENESIS/00-STRATEGY/ROADMAP.md` and dashboards therein.

---

## 11. 🤝 Contributing & Governance

* Start with `CONTRIBUTING.md`
* **STRICT TFA-ONLY:** never create flat LLC folders under `portfolio/2-DOMAINS-LEVELS/<DOMAIN>/`
* Governance: `00-00-ASI-T-GENESIS/00-STRATEGY/GOVERNANCE.md` and `02-00-PORTFOLIO-ENTANGLEMENT/portfolio/7-GOVERNANCE/COMMUNITY/`

---

## 12. 📄 License & Quick Links

Licensed under **MIT** — see `LICENSE`.

* **Strategy & Vision:** `00-00-ASI-T-GENESIS/00-STRATEGY/VISION.md`
* **Frameworks (AQUA/TFA/MAP-MAL/gICD):** `00-00-ASI-T-GENESIS/01-FRAMEWORKS/`
* **CAx Methodology:** `02-00-PORTFOLIO-ENTANGLEMENT/portfolio/1-CAX-METHODOLOGY/`
* **AQUA-OS PRO:** `02-00-PORTFOLIO-ENTANGLEMENT/services/aqua-os-pro/`
* **Blockchain (UTCS):** `02-00-PORTFOLIO-ENTANGLEMENT/portfolio/6-UTCS-BLOCKCHAIN/`
* **High-Level Docs:** `02-00-PORTFOLIO-ENTANGLEMENT/docs/`

---

## 13. 🤖 Automation Contract (Cascade Rules)

Machine-readable contract for automation agents (linters, generators, CI).

### 13.1 Canonical Roots

Allowed top-level directories:

* `00-00-ASI-T-GENESIS/`
* `01-00-USE-CASES-ENABLED/`
* `02-00-PORTFOLIO-ENTANGLEMENT/`
* `.github/`, `LICENSE`, `README.md`

Anything else is **non-canonical** and must be rejected by CI.

### 13.2 Path Grammar (deterministic)

**Domain capsule (canonical leaf):**

```
02-00-PORTFOLIO-ENTANGLEMENT/portfolio/2-DOMAINS-LEVELS/<DOMAIN-SLUG>/
  programs/<program-key>/conf_base/<baseline-id>/<track>/ata-<NN>-<slug>/cax-bridges/<process>/<LAYER>/<CODE>/
```

* `<LAYER>` ∈ `SYSTEMS|STATIONS|COMPONENTS|BITS|QUBITS|ELEMENTS|WAVES|STATES` (ALL CAPS)
* `<CODE>`  ∈ `SI|DI|SE|CV|CE|CC|CI|CP|CB|QB|UE|FE|FWD|QS`

**Regex (POSIX ERE):**

```
^02-00-PORTFOLIO-ENTANGLEMENT/portfolio/2-DOMAINS-LEVELS/[A-Z0-9-]+/programs/[a-z0-9-]+/conf_base/[0-9]{4}/[a-z0-9-]+/ata-[0-9]{2}-[a-z0-9-]+/cax-bridges/[a-z0-9-]+/(SYSTEMS|STATIONS|COMPONENTS|BITS|QUBITS|ELEMENTS|WAVES|STATES)/(SI|DI|SE|CV|CE|CC|CI|CP|CB|QB|UE|FE|FWD|QS)/
```

**Example (AAA / ATA-51 / CB leaf):**

```
02-00-PORTFOLIO-ENTANGLEMENT/portfolio/2-DOMAINS-LEVELS/AAA-AERODYNAMICS-AND-AIRFRAMES-ARCHITECTURES/
  programs/ampel360bwbq/conf_base/0001/gata/ata-51-structures/cax-bridges/cad-design/BITS/CB/
```

### 13.3 Mandatory Leaf Metadata

Each leaf `<LAYER>/<CODE>/` MUST contain `meta.yaml`:

```yaml
tfa: { domain: "AAA", layer: "CB" }   # domain code & layer code
map: { scheme: "ATA", chapter: "51", label: "Standard Practices—Structures" }
program: { key: "ampel360bwbq", baseline: "0001" }
mal: { bridge: "cax-llc", process: "cad-design" }
gicd:
  icn_ref: "../../gicd/icn.v1.json"
  pbs_ref: "../../gicd/pbs.v1.json"
  ibs_ref: "../../gicd/ibs.v1.json"
provenance: { qs_required: true, utcs_anchor: "optional" }
ethics:
  profile_ref: "00-00-ASI-T-GENESIS/02-COMPLIANCE/ethics/empathy-ethics-profile.yaml"
  eem_required: true
  human_on_the_loop: true
  lethal_actions: forbidden
  xai: ["saliency","counterfactuals","rationales"]
  utcs_anchor: required
```

Schema: `02-00-PORTFOLIO-ENTANGLEMENT/docs/bridges/schemas/meta.schema.json`.

### 13.4 Required Leaf Files (by TFA layer)

* `BITS/CB/` → `cb-config.json`, `validate_cb_leaf.py`
* `QUBITS/QB/` → `qb-config.json`, `validate_qb_leaf.py`
* `ELEMENTS/UE/` → `ue-contract.json`, `validate_ue_contract.py`
* `ELEMENTS/FE/` → `fe-policy.yaml`, `validate_fe_policy.py`
* `WAVES/FWD/` → `fwd-model.yaml`, `validate_fwd_model.py`
* `STATES/QS/` → `qs-proof.json`, `validate_qs_proof.py`

### 13.5 Commit/PR Signaling (labels & titles)

* Title prefixes: `feat(domain):`, `feat(platform):`, `docs:`, `ci:`
* Labels: `domain-change`, `map-change`, `schema-change`, `provenance`, `defense`

### 13.6 CI: Guards & Cascades

* **Top-level guard:** only `00-00/01-00/02-00` roots allowed.
* **Path guard:** enforce Path Grammar & **ALL CAPS** layers (`BITS/`, not `bits/`).
* **Meta validate:** `meta.yaml` must conform to `meta.schema.json`.
* **Leaf files:** required files per layer must exist.
* **Ethics guard:** if `eem_required: true`, ensure ethics profile binding and QS/UTCS evidence.

### 13.7 Deterministic IDs (for agents)

* Program key: `^[a-z0-9-]+$`
* Baseline id: `^[0-9]{4}$` (monotonic)
* Compose artifact IDs as: `{program}-{baseline}-{domain}-{layer}-{code}-{mapChapter}`
  Example: `ampel360bwbq-0001-AAA-CB-ata51`

### 13.8 Cascade Semantics

* Changes under `docs/bridges/schemas/` → re-validate **all** `meta.yaml` and leaf files.
* Changes under `.../ata-*/` → rebuild MAP crosswalks (`docs/compliance/ata-sns-crosswalk.md`).
* Changes under `STATES/QS/` or `anchor_utcs.yml` → run provenance jobs.

### 13.9 Error Messaging (human+bot friendly)

Use GitHub Annotations:

```
::error file=PATH:LINE::violates §13.2 Path Grammar
::warning file=PATH::missing optional gICD refs
```

---

### 🎓 Master’s Project Integration

This portfolio is the practical backbone for the **Máster en Dirección y Gestión de Proyectos**.

```bash
make master-progress
# latest: 00-00-ASI-T-GENESIS/00-STRATEGY/MASTER-PROJECT-FRAMEWORK/PROGRESS-REPORT.md
```

---

<<<<<<< HEAD
## 13. 🤖 Automation Contract (Cascade Rules)

This section is the **machine-readable contract** for all automation agents. It defines canonical paths, naming, metadata, schemas, and trigger rules so CI can infer intent without guesswork.

### 13.1 Canonical Roots

* **Portfolio roots**

  * `portfolio/platform/` — runtime/infra/SRE ("platform")
  * `portfolio/0-STRATEGY/ … 8-RESOURCES/` — governance, methods, domains, programs, research, etc.
* **Docs root:** `docs/`
* **Services root:** `services/`

Automation MUST treat these as **authoritative namespaces**. Any content outside is non-canonical.

---

### 13.2 Path Grammar (deterministic)

#### 13.2.1 Domain Capsule

```
portfolio/2-DOMAINS-LEVELS/<DOMAIN-SLUG>/
  programs/<program-key>/conf_base/<baseline-id>/<track>/<map-chapter>/<bridge>/<process>/<LAYER>/<CODE>/
```

* `<DOMAIN-SLUG>` — e.g., `AAA-AERODYNAMICS-AND-AIRFRAMES-ARCHITECTURES`
* `<program-key>` — kebab/compact key, e.g., `ampel360bwbq`
* `<baseline-id>` — zero-padded int, e.g., `0001`
* `<track>` — `gata` (sustainability) or other explicit tracks
* `<map-chapter>` — `ata-<NN>-<slug>` (e.g., `ata-51-structures`)
* `<bridge>` — `cax-bridges`
* `<process>` — CAx process bucket (e.g., `cad-design`, `fea`, `cfd`)
* `<LAYER>` — **ALL CAPS** TFA group: `SYSTEMS|STATIONS|COMPONENTS|BITS|QUBITS|ELEMENTS|WAVES|STATES`
* `<CODE>`  — TFA code inside group: e.g., `SI|DI|SE|CV|CE|CC|CI|CP|CB|QB|UE|FE|FWD|QS`

**Regex (POSIX ERE):**

```
^portfolio/2-DOMAINS-LEVELS/[A-Z0-9-]+/programs/[a-z0-9-]+/conf_base/[0-9]{4}/[a-z0-9-]+/ata-[0-9]{2}-[a-z0-9-]+/cax-bridges/[a-z0-9-]+/(SYSTEMS|STATIONS|COMPONENTS|BITS|QUBITS|ELEMENTS|WAVES|STATES)/(SI|DI|SE|CV|CE|CC|CI|CP|CB|QB|UE|FE|FWD|QS)/
```

Examples:

```
.../AAA-.../programs/ampel360bwbq/conf_base/0001/gata/ata-51-structures/cax-bridges/cad-design/BITS/CB/
.../PPP-.../programs/ampel360bwbq/conf_base/0001/gata/ata-72-engine/cax-bridges/fea/QUBITS/QB/
```

#### 13.2.2 gICD Location (ICN/PBS/IBS)

* Default: `docs/bridges/gICD/` (**reference specs & schemas**)
* Domain-specific instances: `.../cax-bridges/gicd/` (generated artifacts tied to the leaf)

---

### 13.3 Mandatory Leaf Metadata

Each TFA leaf directory (`<LAYER>/<CODE>/`) MUST contain a `meta.yaml`.

**`meta.yaml` (example):**

```yaml
tfa:
  domain: "AAA"        # 3-letter domain code
  layer: "CB"          # one of SI, DI, SE, CV, CE, CC, CI, CP, CB, QB, UE, FE, FWD, QS
map:
  scheme: "ATA"
  chapter: "51"
  label: "Standard Practices—Structures"
gata:
  focus: "lightweight-recyclable-structures"
program:
  key: "ampel360bwbq"
  baseline: "0001"
mal:
  bridge: "cax-llc"
  process: "cad-design"
gicd:
  icn_ref: "../../gicd/icn.v1.json"     # relative path allowed
  pbs_ref: "../../gicd/pbs.v1.json"
  ibs_ref: "../../gicd/ibs.v1.json"
provenance:
  qs_required: true
  utcs_anchor: "optional"
```

**JSON Schema for `meta.yaml` (YAML-encoded for readability):**

```yaml
$schema: "https://json-schema.org/draft/2020-12/schema"
type: object
required: [tfa, map, program, mal, provenance]
properties:
  tfa:
    type: object
    required: [domain, layer]
    properties:
      domain: { type: string, pattern: "^[A-Z]{3}$" }
      layer:
        type: string
        enum: [SI,DI,SE,CV,CE,CC,CI,CP,CB,QB,UE,FE,FWD,QS]
  map:
    type: object
    required: [scheme, chapter]
    properties:
      scheme: { type: string, enum: [ATA, SNS] }
      chapter: { type: string, pattern: "^[0-9]{2}$" }
      label: { type: string }
  program:
    type: object
    required: [key, baseline]
    properties:
      key:   { type: string, pattern: "^[a-z0-9-]+$" }
      baseline: { type: string, pattern: "^[0-9]{4}$" }
  mal:
    type: object
    required: [bridge, process]
    properties:
      bridge: { type: string, enum: [cax-llc] }
      process:{ type: string, pattern: "^[a-z0-9-]+$" }
  gicd:
    type: object
    properties:
      icn_ref: { type: string }
      pbs_ref: { type: string }
      ibs_ref: { type: string }
  provenance:
    type: object
    required: [qs_required, utcs_anchor]
    properties:
      qs_required: { type: boolean }
      utcs_anchor: { type: string, enum: ["required","optional","forbidden"] }
additionalProperties: false
```

Place the schema at: `docs/bridges/schemas/meta.schema.json` (same structure).

---

### 13.4 Required Leaf Files (by TFA layer)

* **BITS/CB**: `cb-config.json`, `validate_cb_leaf.py`
* **QUBITS/QB**: `qb-config.json`, `validate_qb_leaf.py`
* **ELEMENTS/UE**: `ue-contract.json`, `validate_ue_contract.py`
* **ELEMENTS/FE**: `fe-policy.yaml`, `validate_fe_policy.py`
* **WAVES/FWD**: `fwd-model.yaml`, `validate_fwd_model.py`
* **STATES/QS**: `qs-proof.json`, `validate_qs_proof.py`

Automation MUST fail if the required files for a leaf are missing.

---

### 13.5 Commit/PR Signaling (labels & titles)

* **PR title prefixes**:

  * `feat(domain):` changes under `portfolio/2-DOMAINS-LEVELS/`
  * `feat(platform):` changes under `portfolio/platform/` or `services/`
  * `docs:` changes under `docs/`
  * `ci:` changes under `.github/`
* **PR labels** (CI triggers):

  * `domain-change` — any diff matching the Path Grammar regex
  * `map-change` — diffs touching `ata-<NN>-<slug>/`
  * `schema-change` — diffs under `docs/bridges/schemas/`
  * `provenance` — diffs touching `QS` leaves or UTCS workflows

---

### 13.6 CI: Guards & Cascades

**A) Path Guard (case & grammar)** — `.github/workflows/path-guard.yml`

```yaml
name: path-guard
on: [pull_request]
jobs:
  guard:
    runs-on: ubuntu-latest
    steps:
      - uses: actions/checkout@v4
      - name: Enforce TFA path & case rules
        run: |
          set -euo pipefail
          CHANGES="$(git diff --name-only origin/${{ github.base_ref }}...)"
          # 1) forbid lowercase 'bits/' under domains
          if echo "$CHANGES" | grep -E '/2-DOMAINS-LEVELS/.*/bits/CB' ; then
            echo "::error::Use 'BITS/CB' (uppercase) for TFA layer folders."
            exit 1
          fi
          # 2) require ATA chapter naming when 'ata-' present
          if echo "$CHANGES" | grep -E '/ata-[0-9]{2}-[a-z0-9-]+/' -q ; then
            echo "ATA naming OK"
          fi
          # 3) grammar check for canonical leaf
          echo "$CHANGES" | awk '1' | while read -r p; do
            case "$p" in
              portfolio/2-DOMAINS-LEVELS/*/programs/*/conf_base/[0-9][0-9][0-9][0-9]/*/ata-[0-9][0-9]-*/cax-bridges/*/*/*) true ;;
              portfolio/2-DOMAINS-LEVELS/*) true ;; # allow non-leaf edits
              *) continue ;;
            esac
          done
```

**B) Metadata & Schema Check** — `.github/workflows/meta-validate.yml`

```yaml
name: meta-validate
on: [pull_request]
jobs:
  meta:
    runs-on: ubuntu-latest
    steps:
      - uses: actions/checkout@v4
      - uses: actions/setup-python@v5
        with: { python-version: '3.11' }
      - run: pip install jsonschema pyyaml
      - name: Validate meta.yaml against meta.schema.json
        run: |
          set -euo pipefail
          SCHEMA="docs/bridges/schemas/meta.schema.json"
          if [ ! -f "$SCHEMA" ]; then
            echo "::error::$SCHEMA not found"; exit 1
          fi
          python - <<'PY'
import os, yaml, json, sys
from jsonschema import validate, Draft202012Validator
SCHEMA_PATH="docs/bridges/schemas/meta.schema.json"
schema=json.load(open(SCHEMA_PATH))
errors=0
for root,_,files in os.walk("portfolio/2-DOMAINS-LEVELS"):
  if "meta.yaml" in files and any(seg in {"BITS","QUBITS","ELEMENTS","WAVES","STATES"} for seg in root.split(os.sep)):
    data=yaml.safe_load(open(os.path.join(root,"meta.yaml")))
    v=Draft202012Validator(schema)
    for e in v.iter_errors(data):
      print(f"::error file={os.path.join(root,'meta.yaml')}::{e.message}")
      errors+=1
if errors: sys.exit(1)
PY
```

**C) Leaf Required Files** — `.github/workflows/leaf-files.yml`

```yaml
name: leaf-files
on: [pull_request]
jobs:
  leaf:
    runs-on: ubuntu-latest
    steps:
      - uses: actions/checkout@v4
      - name: Enforce required leaf files
        run: |
          set -euo pipefail
          missing=0
          find portfolio/2-DOMAINS-LEVELS -type d -regex '.*/BITS/CB$' -print0 | while IFS= read -r -d '' d; do
            for f in meta.yaml cb-config.json validate_cb_leaf.py; do
              [ -f "$d/$f" ] || { echo "::error file=$d/$f::missing"; missing=1; }
            done
          done
          # add analogous loops for other layers if needed
          exit $missing
```

---

### 13.7 Deterministic IDs (for agents)

* **Program key**: `^[a-z0-9-]+$`
* **Baseline id**: `^[0-9]{4}$` (monotonic)
* **Artifact IDs** inside leaf files SHOULD include: `{program}-{baseline}-{domain}-{layer}-{code}-{mapChapter}`

Example: `ampel360bwbq-0001-AAA-CB-ata51`

---

### 13.8 Cascade Semantics

When a PR touches:

* `docs/bridges/schemas/` → **re-validate all meta.yaml** + **all leaf required files**
* `portfolio/2-DOMAINS-LEVELS/**/ata-**/` → **rebuild MAP crosswalk tables** in `docs/compliance/ata-sns-crosswalk.md`
* `**/STATES/QS/` or `.github/workflows/anchor_utcs.yml` → run **provenance/UTCS** jobs

Automation MUST **short-circuit** unrelated pipelines.

---

### 13.9 Error Messaging (human+bot friendly)

All CI steps MUST emit **GitHub Annotation format** with precise file paths:

```
::error file=PATH:LINE::Message
::warning file=PATH::Message
```

Messages MUST reference this section's rule number (e.g., "violates 13.2.1 Path Grammar").

---

This contract ensures agents can **parse, validate, and act** on changes deterministically—no heuristics, no ambiguity.

---
=======
**Copy-paste this README as your new root `README.md`.**

>>>>>>> a82de540

next: generate a small **link-check GitHub Action** to prevent path drift and catch future merge artifacts automatically.<|MERGE_RESOLUTION|>--- conflicted
+++ resolved
@@ -542,316 +542,256 @@
 ```
 
 ---
-
-<<<<<<< HEAD
-## 13. 🤖 Automation Contract (Cascade Rules)
-
-This section is the **machine-readable contract** for all automation agents. It defines canonical paths, naming, metadata, schemas, and trigger rules so CI can infer intent without guesswork.
-
-### 13.1 Canonical Roots
-
-* **Portfolio roots**
-
-  * `portfolio/platform/` — runtime/infra/SRE ("platform")
-  * `portfolio/0-STRATEGY/ … 8-RESOURCES/` — governance, methods, domains, programs, research, etc.
-* **Docs root:** `docs/`
-* **Services root:** `services/`
-
-Automation MUST treat these as **authoritative namespaces**. Any content outside is non-canonical.
-
----
-
-### 13.2 Path Grammar (deterministic)
-
-#### 13.2.1 Domain Capsule
-
-```
-portfolio/2-DOMAINS-LEVELS/<DOMAIN-SLUG>/
-  programs/<program-key>/conf_base/<baseline-id>/<track>/<map-chapter>/<bridge>/<process>/<LAYER>/<CODE>/
-```
-
-* `<DOMAIN-SLUG>` — e.g., `AAA-AERODYNAMICS-AND-AIRFRAMES-ARCHITECTURES`
-* `<program-key>` — kebab/compact key, e.g., `ampel360bwbq`
-* `<baseline-id>` — zero-padded int, e.g., `0001`
-* `<track>` — `gata` (sustainability) or other explicit tracks
-* `<map-chapter>` — `ata-<NN>-<slug>` (e.g., `ata-51-structures`)
-* `<bridge>` — `cax-bridges`
-* `<process>` — CAx process bucket (e.g., `cad-design`, `fea`, `cfd`)
-* `<LAYER>` — **ALL CAPS** TFA group: `SYSTEMS|STATIONS|COMPONENTS|BITS|QUBITS|ELEMENTS|WAVES|STATES`
-* `<CODE>`  — TFA code inside group: e.g., `SI|DI|SE|CV|CE|CC|CI|CP|CB|QB|UE|FE|FWD|QS`
-
-**Regex (POSIX ERE):**
-
-```
-^portfolio/2-DOMAINS-LEVELS/[A-Z0-9-]+/programs/[a-z0-9-]+/conf_base/[0-9]{4}/[a-z0-9-]+/ata-[0-9]{2}-[a-z0-9-]+/cax-bridges/[a-z0-9-]+/(SYSTEMS|STATIONS|COMPONENTS|BITS|QUBITS|ELEMENTS|WAVES|STATES)/(SI|DI|SE|CV|CE|CC|CI|CP|CB|QB|UE|FE|FWD|QS)/
-```
-
-Examples:
-
-```
-.../AAA-.../programs/ampel360bwbq/conf_base/0001/gata/ata-51-structures/cax-bridges/cad-design/BITS/CB/
-.../PPP-.../programs/ampel360bwbq/conf_base/0001/gata/ata-72-engine/cax-bridges/fea/QUBITS/QB/
-```
-
-#### 13.2.2 gICD Location (ICN/PBS/IBS)
-
-* Default: `docs/bridges/gICD/` (**reference specs & schemas**)
-* Domain-specific instances: `.../cax-bridges/gicd/` (generated artifacts tied to the leaf)
-
----
-
-### 13.3 Mandatory Leaf Metadata
-
-Each TFA leaf directory (`<LAYER>/<CODE>/`) MUST contain a `meta.yaml`.
-
-**`meta.yaml` (example):**
+Killer starter! I see two quick wins to make it bullet-proof with your §13 contract:
+
+1. **Validate `meta.yaml` against the JSON Schema** (not just presence).
+2. **Add the missing UE + FWD required-file checks** (per §13.4).
+
+I also tightened the merge-marker grep (binary-safe), added `workflow_dispatch`, minimal perms, `concurrency`, and a tiny header-anchor check for Markdown.
+
+Drop-in replacement:
 
 ```yaml
-tfa:
-  domain: "AAA"        # 3-letter domain code
-  layer: "CB"          # one of SI, DI, SE, CV, CE, CC, CI, CP, CB, QB, UE, FE, FWD, QS
-map:
-  scheme: "ATA"
-  chapter: "51"
-  label: "Standard Practices—Structures"
-gata:
-  focus: "lightweight-recyclable-structures"
-program:
-  key: "ampel360bwbq"
-  baseline: "0001"
-mal:
-  bridge: "cax-llc"
-  process: "cad-design"
-gicd:
-  icn_ref: "../../gicd/icn.v1.json"     # relative path allowed
-  pbs_ref: "../../gicd/pbs.v1.json"
-  ibs_ref: "../../gicd/ibs.v1.json"
-provenance:
-  qs_required: true
-  utcs_anchor: "optional"
-```
-
-**JSON Schema for `meta.yaml` (YAML-encoded for readability):**
-
-```yaml
-$schema: "https://json-schema.org/draft/2020-12/schema"
-type: object
-required: [tfa, map, program, mal, provenance]
-properties:
-  tfa:
-    type: object
-    required: [domain, layer]
-    properties:
-      domain: { type: string, pattern: "^[A-Z]{3}$" }
-      layer:
-        type: string
-        enum: [SI,DI,SE,CV,CE,CC,CI,CP,CB,QB,UE,FE,FWD,QS]
-  map:
-    type: object
-    required: [scheme, chapter]
-    properties:
-      scheme: { type: string, enum: [ATA, SNS] }
-      chapter: { type: string, pattern: "^[0-9]{2}$" }
-      label: { type: string }
-  program:
-    type: object
-    required: [key, baseline]
-    properties:
-      key:   { type: string, pattern: "^[a-z0-9-]+$" }
-      baseline: { type: string, pattern: "^[0-9]{4}$" }
-  mal:
-    type: object
-    required: [bridge, process]
-    properties:
-      bridge: { type: string, enum: [cax-llc] }
-      process:{ type: string, pattern: "^[a-z0-9-]+$" }
-  gicd:
-    type: object
-    properties:
-      icn_ref: { type: string }
-      pbs_ref: { type: string }
-      ibs_ref: { type: string }
-  provenance:
-    type: object
-    required: [qs_required, utcs_anchor]
-    properties:
-      qs_required: { type: boolean }
-      utcs_anchor: { type: string, enum: ["required","optional","forbidden"] }
-additionalProperties: false
-```
-
-Place the schema at: `docs/bridges/schemas/meta.schema.json` (same structure).
-
----
-
-### 13.4 Required Leaf Files (by TFA layer)
-
-* **BITS/CB**: `cb-config.json`, `validate_cb_leaf.py`
-* **QUBITS/QB**: `qb-config.json`, `validate_qb_leaf.py`
-* **ELEMENTS/UE**: `ue-contract.json`, `validate_ue_contract.py`
-* **ELEMENTS/FE**: `fe-policy.yaml`, `validate_fe_policy.py`
-* **WAVES/FWD**: `fwd-model.yaml`, `validate_fwd_model.py`
-* **STATES/QS**: `qs-proof.json`, `validate_qs_proof.py`
-
-Automation MUST fail if the required files for a leaf are missing.
-
----
-
-### 13.5 Commit/PR Signaling (labels & titles)
-
-* **PR title prefixes**:
-
-  * `feat(domain):` changes under `portfolio/2-DOMAINS-LEVELS/`
-  * `feat(platform):` changes under `portfolio/platform/` or `services/`
-  * `docs:` changes under `docs/`
-  * `ci:` changes under `.github/`
-* **PR labels** (CI triggers):
-
-  * `domain-change` — any diff matching the Path Grammar regex
-  * `map-change` — diffs touching `ata-<NN>-<slug>/`
-  * `schema-change` — diffs under `docs/bridges/schemas/`
-  * `provenance` — diffs touching `QS` leaves or UTCS workflows
-
----
-
-### 13.6 CI: Guards & Cascades
-
-**A) Path Guard (case & grammar)** — `.github/workflows/path-guard.yml`
-
-```yaml
-name: path-guard
-on: [pull_request]
+# .github/workflows/link-check-and-path-validation.yml
+name: Link Check & Path Validation
+
+on:
+  push:
+    branches: [main, develop]
+  pull_request:
+    types: [opened, synchronize, reopened]
+  schedule:
+    - cron: '0 0 * * 0'          # Weekly on Sunday
+  workflow_dispatch:
+
+permissions:
+  contents: read
+
+concurrency:
+  group: ${{ github.workflow }}-${{ github.ref }}
+  cancel-in-progress: true
+
 jobs:
-  guard:
+  merge-artifacts:
+    name: Detect Merge Artifacts
     runs-on: ubuntu-latest
     steps:
       - uses: actions/checkout@v4
-      - name: Enforce TFA path & case rules
+      - name: Check for merge conflict markers
+        shell: bash
         run: |
           set -euo pipefail
-          CHANGES="$(git diff --name-only origin/${{ github.base_ref }}...)"
-          # 1) forbid lowercase 'bits/' under domains
-          if echo "$CHANGES" | grep -E '/2-DOMAINS-LEVELS/.*/bits/CB' ; then
-            echo "::error::Use 'BITS/CB' (uppercase) for TFA layer folders."
+          echo "🔍 Checking for merge conflict markers..."
+          if git grep -nI -E '^(<<<<<<<|=======|>>>>>>>)' -- . ':!*.png' ':!*.jpg' ':!*.jpeg' ':!*.gif' ':!*.pdf' ':!*.zip' ':!.git/' || false; then
+            git grep -nI -E '^(<<<<<<<|=======|>>>>>>>)' -- . ':!*.png' ':!*.jpg' ':!*.jpeg' ':!*.gif' ':!*.pdf' ':!*.zip' ':!.git/' \
+            | while IFS=: read -r file line _; do
+                echo "::error file=$file,line=$line::Merge conflict marker detected"
+              done
             exit 1
           fi
-          # 2) require ATA chapter naming when 'ata-' present
-          if echo "$CHANGES" | grep -E '/ata-[0-9]{2}-[a-z0-9-]+/' -q ; then
-            echo "ATA naming OK"
-          fi
-          # 3) grammar check for canonical leaf
-          echo "$CHANGES" | awk '1' | while read -r p; do
-            case "$p" in
-              portfolio/2-DOMAINS-LEVELS/*/programs/*/conf_base/[0-9][0-9][0-9][0-9]/*/ata-[0-9][0-9]-*/cax-bridges/*/*/*) true ;;
-              portfolio/2-DOMAINS-LEVELS/*) true ;; # allow non-leaf edits
-              *) continue ;;
+          echo "✅ No merge conflict markers found"
+
+  path-validation:
+    name: Validate ASI-T Path Structure
+    runs-on: ubuntu-latest
+    steps:
+      - uses: actions/checkout@v4
+
+      - name: Validate canonical roots (§13.1)
+        shell: bash
+        run: |
+          set -euo pipefail
+          echo "🔍 Validating canonical root directories..."
+          for dir in */ ; do
+            case "$dir" in
+              00-00-ASI-T-GENESIS/|01-00-USE-CASES-ENABLED/|02-00-PORTFOLIO-ENTANGLEMENT/|.github/|docs/|services/)
+                echo "✅ Valid: $dir" ;;
+              *)
+                [ -d "$dir" ] || continue
+                echo "::error file=$dir::Non-canonical top-level directory (violates §13.1)"
+                exit 1 ;;
             esac
           done
-```
-
-**B) Metadata & Schema Check** — `.github/workflows/meta-validate.yml`
-
-```yaml
-name: meta-validate
-on: [pull_request]
-jobs:
-  meta:
+
+      - name: Validate TFA path grammar (§13.2)
+        shell: bash
+        run: |
+          set -euo pipefail
+          echo "🔍 Validating TFA path structure..."
+          find . -type d -path "*/2-DOMAINS-LEVELS/*/programs/*/conf_base/*/ata-*/cax-bridges/*/*/*" \
+          | while read -r path; do
+              if [[ "$path" =~ /([A-Z0-9-]+)/programs/([a-z0-9-]+)/conf_base/([0-9]{4})/([a-z0-9-]+)/ata-([0-9]{2})-([a-z0-9-]+)/cax-bridges/([a-z0-9-]+)/([A-Z]+)/([A-Z]+)$ ]]; then
+                layer="${BASH_REMATCH[8]}"; code="${BASH_REMATCH[9]}"
+                case "$layer" in SYSTEMS|STATIONS|COMPONENTS|BITS|QUBITS|ELEMENTS|WAVES|STATES) : ;; *)
+                  echo "::error file=$path::Invalid TFA layer '$layer' (must be ALL CAPS)"; exit 1 ;; esac
+                case "$code" in SI|DI|SE|CV|CE|CC|CI|CP|CB|QB|UE|FE|FWD|QS) : ;; *)
+                  echo "::error file=$path::Invalid TFA code '$code'"; exit 1 ;; esac
+              else
+                echo "::warning file=$path::Path doesn't fully match expected TFA structure"
+              fi
+            done
+
+      - name: Check for lowercase TFA layers (§13.2)
+        shell: bash
+        run: |
+          set -euo pipefail
+          echo "🔍 Checking for incorrect lowercase TFA layers..."
+          LOWERCASE=$(find . -type d \( -name systems -o -name stations -o -name components -o -name bits -o -name qubits -o -name elements -o -name waves -o -name states \) -path "*/2-DOMAINS-LEVELS/*" | head -20)
+          if [ -n "$LOWERCASE" ]; then
+            echo "$LOWERCASE" | while read -r p; do
+              echo "::error file=$p::TFA layer must be ALL CAPS (violates §13.2)"
+            done
+            exit 1
+          fi
+          echo "✅ No lowercase TFA layers found"
+
+  link-check:
+    name: Check Documentation Links (local paths + anchors)
+    runs-on: ubuntu-latest
+    steps:
+      - uses: actions/checkout@v4
+      - name: Validate markdown links & anchors
+        shell: python
+        run: |
+          import os, re, sys, pathlib
+          md_link = re.compile(r'\[([^\]]+)\]\(([^)]+)\)')
+          header = re.compile(r'^(#{1,6})\s*(.+)$', re.M)
+          def slug(s):  # GitHub-style basic slug
+              import re
+              s = s.strip().lower()
+              s = re.sub(r'[^\w\s-]', '', s)
+              s = re.sub(r'\s+', '-', s)
+              return s
+          def exists_with_anchor(base, target):
+              if target.startswith('http') or target.startswith('mailto:'): return True
+              if target.startswith('#'):
+                  with open(base, 'r', encoding='utf-8', errors='ignore') as f:
+                      heads = [slug(m.group(2)) for m in header.finditer(f.read())]
+                  return slug(target[1:]) in heads
+              path, _, anchor = target.partition('#')
+              p = (pathlib.Path(base).parent / path).resolve() if path and not path.startswith('/') else pathlib.Path(path[1:] if path.startswith('/') else base).resolve()
+              if p.is_dir(): p = p / 'index.md'
+              cand = [p, p.with_suffix('.md')]
+              for c in cand:
+                  if c.exists():
+                      if anchor:
+                          with open(c, 'r', encoding='utf-8', errors='ignore') as f:
+                              heads = [slug(m.group(2)) for m in header.finditer(f.read())]
+                          return slug(anchor) in heads or anchor == ''
+                      return True
+              return False
+          errors, warns = [], []
+          for root, _, files in os.walk('.'):
+              if '/.' in root: continue
+              for fn in files:
+                  if not fn.endswith('.md'): continue
+                  fp = os.path.join(root, fn)
+                  txt = open(fp, 'r', encoding='utf-8', errors='ignore').read()
+                  for m in md_link.finditer(txt):
+                      tgt = m.group(2).strip()
+                      if not exists_with_anchor(fp, tgt):
+                          line = txt[:m.start()].count('\n')+1
+                          errors.append((fp, line, f"Broken link or anchor: {tgt}"))
+          for f,l,msg in errors:
+              print(f"::error file={f},line={l}::{msg}")
+          if errors:
+              print(f"❌ {len(errors)} broken links/anchors"); sys.exit(1)
+          print("✅ All markdown links/anchors valid")
+
+  meta-yaml-check:
+    name: Validate meta.yaml (presence + schema)
     runs-on: ubuntu-latest
     steps:
       - uses: actions/checkout@v4
       - uses: actions/setup-python@v5
         with: { python-version: '3.11' }
-      - run: pip install jsonschema pyyaml
-      - name: Validate meta.yaml against meta.schema.json
+      - run: pip install pyyaml jsonschema
+      - name: Check presence + validate against schema (§13.3)
+        shell: python
         run: |
-          set -euo pipefail
-          SCHEMA="docs/bridges/schemas/meta.schema.json"
-          if [ ! -f "$SCHEMA" ]; then
-            echo "::error::$SCHEMA not found"; exit 1
-          fi
-          python - <<'PY'
-import os, yaml, json, sys
-from jsonschema import validate, Draft202012Validator
-SCHEMA_PATH="docs/bridges/schemas/meta.schema.json"
-schema=json.load(open(SCHEMA_PATH))
-errors=0
-for root,_,files in os.walk("portfolio/2-DOMAINS-LEVELS"):
-  if "meta.yaml" in files and any(seg in {"BITS","QUBITS","ELEMENTS","WAVES","STATES"} for seg in root.split(os.sep)):
-    data=yaml.safe_load(open(os.path.join(root,"meta.yaml")))
-    v=Draft202012Validator(schema)
-    for e in v.iter_errors(data):
-      print(f"::error file={os.path.join(root,'meta.yaml')}::{e.message}")
-      errors+=1
-if errors: sys.exit(1)
-PY
-```
-
-**C) Leaf Required Files** — `.github/workflows/leaf-files.yml`
-
-```yaml
-name: leaf-files
-on: [pull_request]
-jobs:
-  leaf:
+          import os, re, sys, yaml, json
+          from jsonschema import Draft202012Validator
+          schema_path = "02-00-PORTFOLIO-ENTANGLEMENT/docs/bridges/schemas/meta.schema.json"
+          if not os.path.exists(schema_path):
+              print(f"::error file={schema_path}::Schema not found"); sys.exit(1)
+          schema = json.load(open(schema_path))
+          validator = Draft202012Validator(schema)
+          leaf_re = re.compile(r'.*/(SYSTEMS|STATIONS|COMPONENTS|BITS|QUBITS|ELEMENTS|WAVES|STATES)/(SI|DI|SE|CV|CE|CC|CI|CP|CB|QB|UE|FE|FWD|QS)$')
+          errors = 0
+          for root, dirs, files in os.walk("02-00-PORTFOLIO-ENTANGLEMENT/portfolio/2-DOMAINS-LEVELS"):
+              if leaf_re.match(root):
+                  meta = os.path.join(root, "meta.yaml")
+                  if not os.path.isfile(meta):
+                      print(f"::error file={meta}::Missing required meta.yaml (violates §13.3)")
+                      errors += 1
+                  else:
+                      data = yaml.safe_load(open(meta))
+                      for e in validator.iter_errors(data):
+                          print(f"::error file={meta}::{e.message}")
+                          errors += 1
+          if errors: sys.exit(1)
+          print("✅ All meta.yaml present & schema-valid")
+
+  required-files:
+    name: Check Required Leaf Files (§13.4)
     runs-on: ubuntu-latest
     steps:
       - uses: actions/checkout@v4
-      - name: Enforce required leaf files
+      - name: Validate required files by layer
+        shell: bash
         run: |
           set -euo pipefail
-          missing=0
-          find portfolio/2-DOMAINS-LEVELS -type d -regex '.*/BITS/CB$' -print0 | while IFS= read -r -d '' d; do
-            for f in meta.yaml cb-config.json validate_cb_leaf.py; do
-              [ -f "$d/$f" ] || { echo "::error file=$d/$f::missing"; missing=1; }
+          echo "🔍 Checking required files per TFA layer..."
+          errors=0
+          # CB
+          find . -type d -path "*/BITS/CB" | while read -r d; do
+            for f in cb-config.json validate_cb_leaf.py; do [ -f "$d/$f" ] || { echo "::error file=$d/$f::Missing required file for CB (§13.4)"; errors=$((errors+1)); }; done
+          done
+          # QB
+          find . -type d -path "*/QUBITS/QB" | while read -r d; do
+            for f in qb-config.json validate_qb_leaf.py; do [ -f "$d/$f" ] || { echo "::error file=$d/$f::Missing required file for QB (§13.4)"; errors=$((errors+1)); }; done
+          done
+          # UE  (added)
+          find . -type d -path "*/ELEMENTS/UE" | while read -r d; do
+            for f in ue-contract.json validate_ue_contract.py; do [ -f "$d/$f" ] || { echo "::error file=$d/$f::Missing required file for UE (§13.4)"; errors=$((errors+1)); }; done
+          done
+          # FE
+          find . -type d -path "*/ELEMENTS/FE" | while read -r d; do
+            for f in fe-policy.yaml validate_fe_policy.py; do [ -f "$d/$f" ] || { echo "::error file=$d/$f::Missing required file for FE (§13.4)"; errors=$((errors+1)); }; done
+          done
+          # FWD (added)
+          find . -type d -path "*/WAVES/FWD" | while read -r d; do
+            for f in fwd-model.yaml validate_fwd_model.py; do [ -f "$d/$f" ] || { echo "::error file=$d/$f::Missing required file for FWD (§13.4)"; errors=$((errors+1)); }; done
+          done
+          # QS
+          find . -type d -path "*/STATES/QS" | while read -r d; do
+            for f in qs-proof.json validate_qs_proof.py; do [ -f "$d/$f" ] || { echo "::error file=$d/$f::Missing required file for QS (§13.4)"; errors=$((errors+1)); }; done
+          done
+          [ $errors -eq 0 ] || { echo "❌ Found $errors missing required files"; exit 1; }
+          echo "✅ All required layer files present"
+
+  summary:
+    name: Validation Summary
+    needs: [merge-artifacts, path-validation, link-check, meta-yaml-check, required-files]
+    runs-on: ubuntu-latest
+    if: always()
+    steps:
+      - name: Summary
+        run: |
+          {
+            echo "## 📊 ASI-T Structure Validation Summary"
+            for j in merge-artifacts path-validation link-check meta-yaml-check required-files; do
+              r="${{ needs[j].result }}"
+              icon="✅"; [ "$r" = "success" ] || icon="❌"
+              name="$j"
+              echo "- $icon **${name//-/ }**: $r"
             done
-          done
-          # add analogous loops for other layers if needed
-          exit $missing
-```
-
----
-
-### 13.7 Deterministic IDs (for agents)
-
-* **Program key**: `^[a-z0-9-]+$`
-* **Baseline id**: `^[0-9]{4}$` (monotonic)
-* **Artifact IDs** inside leaf files SHOULD include: `{program}-{baseline}-{domain}-{layer}-{code}-{mapChapter}`
-
-Example: `ampel360bwbq-0001-AAA-CB-ata51`
-
----
-
-### 13.8 Cascade Semantics
-
-When a PR touches:
-
-* `docs/bridges/schemas/` → **re-validate all meta.yaml** + **all leaf required files**
-* `portfolio/2-DOMAINS-LEVELS/**/ata-**/` → **rebuild MAP crosswalk tables** in `docs/compliance/ata-sns-crosswalk.md`
-* `**/STATES/QS/` or `.github/workflows/anchor_utcs.yml` → run **provenance/UTCS** jobs
-
-Automation MUST **short-circuit** unrelated pipelines.
-
----
-
-### 13.9 Error Messaging (human+bot friendly)
-
-All CI steps MUST emit **GitHub Annotation format** with precise file paths:
-
-```
-::error file=PATH:LINE::Message
-::warning file=PATH::Message
-```
-
-Messages MUST reference this section's rule number (e.g., "violates 13.2.1 Path Grammar").
-
----
-
-This contract ensures agents can **parse, validate, and act** on changes deterministically—no heuristics, no ambiguity.
-
----
-=======
-**Copy-paste this README as your new root `README.md`.**
-
->>>>>>> a82de540
-
-next: generate a small **link-check GitHub Action** to prevent path drift and catch future merge artifacts automatically.+          } >> "$GITHUB_STEP_SUMMARY"
+```
+
+Two housekeeping notes:
+
+* The README still shows a conflict hunk (`<<<<<<< … ======= … >>>>>>>`). Nuke that chunk and keep the **latest** §13 copy (the one matching this Action’s rules).
+* If you later permit extra top-level dirs (e.g., `tools/`), add them to the **canonical roots** case list or the guard will reject them—by design.
+
+Want me to add a tiny fixer script (`scripts/fix-anchors-and-paths.py`) that auto-rewrites stale README links to the new 00-01-02 cascade?
